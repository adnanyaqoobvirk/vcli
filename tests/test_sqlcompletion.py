--- conflicted
+++ resolved
@@ -223,24 +223,19 @@
     suggestions = suggest_type(
         'select abc.x, bcd.y from abc join bcd on ',
         'select abc.x, bcd.y from abc join bcd on ')
-<<<<<<< HEAD
     assert_equals(suggestions,
         [{'type': 'alias', 'aliases': ['abc', 'bcd']}])
-=======
-    assert category == 'tables-or-aliases'
-    assert set(scope) == set(['abc', 'bcd'])
-
+    
 def test_on_suggests_aliases_right_side():
-    category, scope = suggest_type(
+    suggestions = suggest_type(
         'select a.x, b.y from abc a join bcd b on a.id = ',
         'select a.x, b.y from abc a join bcd b on a.id = ')
-    assert category == 'tables-or-aliases'
-    assert set(scope) == set(['a', 'b'])
-
+    assert_equals(suggestions,
+        [{'type': 'alias', 'aliases': ['a', 'b']}])
+        
 def test_on_suggests_tables_right_side():
-    category, scope = suggest_type(
+    suggestions = suggest_type(
         'select abc.x, bcd.y from abc join bcd on ',
         'select abc.x, bcd.y from abc join bcd on ')
-    assert category == 'tables-or-aliases'
-    assert set(scope) == set(['abc', 'bcd'])
->>>>>>> d2c79d82
+    assert_equals(suggestions,
+        [{'type': 'alias', 'aliases': ['abc', 'bcd']}])