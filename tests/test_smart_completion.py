--- conflicted
+++ resolved
@@ -3,25 +3,17 @@
 from prompt_toolkit.completion import Completion
 from prompt_toolkit.document import Document
 
-<<<<<<< HEAD
 schemata = {
             'public':   {
                             'users': ['id', 'email', 'first_name', 'last_name'],
-                            'orders': ['id', 'ordered_date', 'status']
+                            'orders': ['id', 'ordered_date', 'status'],
+                            'select': ['id', 'insert', 'ABC'],
                         },
             'custom':   {
                             'products': ['id', 'product_name', 'price'],
                             'shipments': ['id', 'address', 'user_id']
                         }
             }
-
-=======
-tables = {
-    'users': ['id', 'email', 'first_name', 'last_name'],
-    'orders': ['id', 'user_id', 'ordered_date', 'status'],
-    'select': ['id', 'insert', 'ABC'],
-}
->>>>>>> 1e59d7a9
 
 @pytest.fixture
 def completer():
